--- conflicted
+++ resolved
@@ -41,12 +41,9 @@
 url-normalize = "^1.4.3"
 dateparser = "^1.0.0"
 phonenumbers = "^8.12.22"
-<<<<<<< HEAD
-orjson = "^3.5.2"
-=======
 pyproj = "^3.0.1"
 ndjson = "^0.3.1"
->>>>>>> 2ad9e3e1
+orjson = "^3.5.2"
 
 [tool.poetry.dev-dependencies]
 tox = "^3.23.1"
