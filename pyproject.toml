--- conflicted
+++ resolved
@@ -24,10 +24,7 @@
 jellyfish = "0.6.1"
 pandas = "^1.2.4"
 openpyxl = "^3.0.7"
-<<<<<<< HEAD
-=======
 pytz = "^2021.1"
->>>>>>> 92ddc098
 beautifulsoup4 = "^4.9.3"
 
 [tool.poetry.dev-dependencies]
