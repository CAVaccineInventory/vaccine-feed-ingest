#!/usr/bin/env python

"""
Entry point for running vaccine feed runners
"""
import logging
import os
import pathlib
import subprocess
import tempfile
from typing import Iterator, Optional, Sequence

import click
import dotenv

RUNNERS_DIR = pathlib.Path(__file__).parent / "runners"

FETCH_CMD = "fetch"
PARSE_CMD = "parse"
NORMALIZE_CMD = "normalize"


# Configure logger
logging.basicConfig(
    level=logging.INFO,
    format="%(asctime)s %(levelname)s:%(name)s:%(message)s",
    datefmt="%m/%d/%Y %H:%M:%S",
)
logger = logging.getLogger("ingest")


def _get_site_dirs_for_state(state: Optional[str] = None) -> Iterator[pathlib.Path]:
    """Return an iterator of site directory paths"""
    for state_dir in RUNNERS_DIR.iterdir():
        # Ignore private directories, in this case the _template directory
        if state_dir.name.startswith("_"):
            continue

        if state and state_dir.name.lower() != state.lower():
            continue

        yield from state_dir.iterdir()


def _get_site_dir(site: str) -> Optional[pathlib.Path]:
    """Return a site directory path, if it exists"""
    site_dir = RUNNERS_DIR / site

    if site_dir.exists():
        return site_dir


<<<<<<< HEAD
def _find_executeable(site_dir: pathlib.Path, cmd_name: str) -> Optional[pathlib.Path]:
    """Find executable. Logs an error and returs false if something is wrong."""
    cmds = list(site_dir.glob(f"{cmd_name}.*"))

    if not cmds:
        logger.info("No %s cmd in %s to run.", cmd_name, str(site_dir))
        return None

    if len(cmds) > 1:
        logger.error(
            "Too many %s cmds in %s (%s).", cmd_name, str(site_dir), ", ".join(cmds)
        )
        return None

    cmd = cmds[0]

    if not os.access(cmd, os.X_OK):
        logger.error("%s in %s is not marked as executable.", cmd.name, str(site_dir))
        return None

    return cmd
=======
def _get_site_dirs(
    state: Optional[str], sites: Optional[Sequence[str]]
) -> Iterator[pathlib.Path]:
    """Return a site directory path, if it exists"""
    if sites is not None:
        return _get_site_dirs_for_state(state)
    else:
        for site in sites:
            yield _get_site_dir(site)
>>>>>>> dfbf753d


def _run_fetch(site_dir: pathlib.Path) -> None:
    fetch_path = _find_executeable(site_dir, FETCH_CMD)
    if not fetch_path:
        return

    with tempfile.TemporaryDirectory(f"_fetch_{site_dir.name}") as tmp_str:
        tmp_dir = pathlib.Path(tmp_str)

        subprocess.run([str(fetch_path), str(tmp_dir)], check=True)


def _run_parse(site_dir: pathlib.Path) -> None:
    parse_path = _find_executeable(site_dir, PARSE_CMD)
    if not parse_path:
        return

    with tempfile.TemporaryDirectory(f"_parse_{site_dir.name}") as tmp_str:
        tmp_dir = pathlib.Path(tmp_str)

        subprocess.run(
            [str(parse_path), str(tmp_dir / "output"), str(tmp_dir / "input")],
            check=True,
        )


def _run_normalize(site_dir: pathlib.Path) -> None:
    normalize_path = _find_executeable(site_dir, NORMALIZE_CMD)
    if not normalize_path:
        return

    with tempfile.TemporaryDirectory(f"_normalize_{site_dir.name}") as tmp_str:
        tmp_dir = pathlib.Path(tmp_str)

        subprocess.run(
            [str(normalize_path), str(tmp_dir / "output"), str(tmp_dir / "input")],
            check=True,
        )


@click.group()
def cli():
    """Run vaccine-feed-ingest commands"""
    pass


@cli.command()
@click.option("--state", "state", type=str)
def available_sites(state: Optional[str]):
    """Print list of available sites, optionally filtered by state"""

    for site_dir in _get_site_dirs_for_state(state):
        has_fetch = (site_dir / FETCH_CMD).exists()
        has_parse = (site_dir / PARSE_CMD).exists()
        has_normalize = (site_dir / NORMALIZE_CMD).exists()

        print(
            site_dir.relative_to(RUNNERS_DIR),
            "fetch" if has_fetch else "no-fetch",
            "parse" if has_parse else "no-parse",
            "normalize" if has_normalize else "no-normalize",
        )


@cli.command()
@click.option("--state", "state", type=str)
@click.argument("sites", nargs=-1, type=str)
def fetch(state: Optional[str], sites: Optional[Sequence[str]]):
    """Run fetch process for specified sites."""
    site_dirs = _get_site_dirs(state, sites)

    for site_dir in site_dirs:
        _run_fetch(site_dir)


@cli.command()
@click.option("--state", "state", type=str)
@click.argument("sites", nargs=-1, type=str)
def parse(state: Optional[str], sites: Optional[Sequence[str]]):
    """Run parse process for specified sites."""
    site_dirs = _get_site_dirs(state, sites)

    for site_dir in site_dirs:
        _run_parse(site_dir)


@cli.command()
@click.option("--state", "state", type=str)
@click.argument("sites", nargs=-1, type=str)
def normalize(state: Optional[str], sites: Optional[Sequence[str]]):
    """Run normalize process for specified sites."""
    site_dirs = _get_site_dirs(state, sites)

    for site_dir in site_dirs:
        _run_normalize(site_dir)


@cli.command()
@click.option("--state", "state", type=str)
@click.argument("sites", nargs=-1, type=str)
def all_stages(state: Optional[str], sites: Optional[Sequence[str]]):
    """Run all stages in succession for specified sites."""
    site_dirs = _get_site_dirs(state, sites)

    for site_dir in site_dirs:
        _run_fetch(site_dir)
        _run_parse(site_dir)
        _run_normalize(site_dir)


@cli.command()
def version():
    """Get the library version."""
    click.echo(click.style("0.1.0", bold=True))


if __name__ == "__main__":
    dotenv.load_dotenv()
    cli()<|MERGE_RESOLUTION|>--- conflicted
+++ resolved
@@ -49,30 +49,7 @@
     if site_dir.exists():
         return site_dir
 
-
-<<<<<<< HEAD
-def _find_executeable(site_dir: pathlib.Path, cmd_name: str) -> Optional[pathlib.Path]:
-    """Find executable. Logs an error and returs false if something is wrong."""
-    cmds = list(site_dir.glob(f"{cmd_name}.*"))
-
-    if not cmds:
-        logger.info("No %s cmd in %s to run.", cmd_name, str(site_dir))
-        return None
-
-    if len(cmds) > 1:
-        logger.error(
-            "Too many %s cmds in %s (%s).", cmd_name, str(site_dir), ", ".join(cmds)
-        )
-        return None
-
-    cmd = cmds[0]
-
-    if not os.access(cmd, os.X_OK):
-        logger.error("%s in %s is not marked as executable.", cmd.name, str(site_dir))
-        return None
-
-    return cmd
-=======
+      
 def _get_site_dirs(
     state: Optional[str], sites: Optional[Sequence[str]]
 ) -> Iterator[pathlib.Path]:
@@ -82,7 +59,29 @@
     else:
         for site in sites:
             yield _get_site_dir(site)
->>>>>>> dfbf753d
+            
+      
+def _find_executeable(site_dir: pathlib.Path, cmd_name: str) -> Optional[pathlib.Path]:
+    """Find executable. Logs an error and returs false if something is wrong."""
+    cmds = list(site_dir.glob(f"{cmd_name}.*"))
+
+    if not cmds:
+        logger.info("No %s cmd in %s to run.", cmd_name, str(site_dir))
+        return None
+
+    if len(cmds) > 1:
+        logger.error(
+            "Too many %s cmds in %s (%s).", cmd_name, str(site_dir), ", ".join(cmds)
+        )
+        return None
+
+    cmd = cmds[0]
+
+    if not os.access(cmd, os.X_OK):
+        logger.error("%s in %s is not marked as executable.", cmd.name, str(site_dir))
+        return None
+
+    return cmd
 
 
 def _run_fetch(site_dir: pathlib.Path) -> None:
