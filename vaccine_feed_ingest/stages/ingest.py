--- conflicted
+++ resolved
@@ -5,20 +5,16 @@
 import pathlib
 import subprocess
 import tempfile
-from typing import Optional, Tuple
 
 import pydantic
 from vaccine_feed_ingest_schema import location
 
 from ..utils.validation import BOUNDING_BOX
 from . import outputs, site
-<<<<<<< HEAD
-from .common import RUNNERS_DIR, STAGE_OUTPUT_SUFFIX, PipelineStage, STAGE_CMD_NAME
-=======
 from .common import STAGE_OUTPUT_SUFFIX, PipelineStage
->>>>>>> 2b6f3dfc
 
 logger = logging.getLogger("ingest")
+
 
 def run_fetch(
     site_dir: pathlib.Path,
@@ -26,12 +22,6 @@
     timestamp: str,
     dry_run: bool = False,
 ) -> bool:
-<<<<<<< HEAD
-    fetch_path, yml_path = resolve_executable(site_dir, PipelineStage.FETCH)
-    if not fetch_path:
-        log_msg = "Missing shared executable to run for yml in %s." if yml_path \
-            else "No fetch cmd or .yml config for %s to run."
-=======
     fetch_path, yml_path = site.resolve_executable(site_dir, PipelineStage.FETCH)
     if not fetch_path:
         log_msg = (
@@ -39,7 +29,6 @@
             if yml_path
             else "No fetch cmd or .yml config for %s to run."
         )
->>>>>>> 2b6f3dfc
         logger.info(log_msg, site_dir.name)
         return False
 
@@ -90,12 +79,6 @@
     validate: bool = True,
     dry_run: bool = False,
 ) -> bool:
-<<<<<<< HEAD
-    parse_path, yml_path = resolve_executable(site_dir, PipelineStage.PARSE)
-    if not parse_path:
-        log_msg = "Missing shared executable to run for yml in %s." if yml_path \
-            else "No parse cmd or .yml config for %s to run."
-=======
     parse_path, yml_path = site.resolve_executable(site_dir, PipelineStage.PARSE)
     if not parse_path:
         log_msg = (
@@ -103,7 +86,6 @@
             if yml_path
             else "No parse cmd or .yml config for %s to run."
         )
->>>>>>> 2b6f3dfc
         logger.info(log_msg, site_dir.name)
         return False
 
@@ -280,27 +262,6 @@
             outputs.copy_files(normalize_output_dir, normalize_run_dir)
 
     return True
-
-
-def resolve_executable(
-        site_dir: pathlib.Path,
-        stage: PipelineStage
-) -> Tuple[Optional[pathlib.Path], Optional[pathlib.Path]]:
-    """Returns the executable and yml paths for specified site/stage."""
-    if stage not in (PipelineStage.FETCH, PipelineStage.PARSE):
-        raise Exception(
-            f"Resolution not supported for stage {STAGE_CMD_NAME[stage]}"
-        )
-    executable_path = site.find_executeable(site_dir, stage)
-    if executable_path:
-        return (executable_path, None)
-    yml_path = site.find_yml(site_dir, stage)
-    if not yml_path:
-        return (None, None)
-    return (
-        site.find_executeable(RUNNERS_DIR.joinpath("_shared"), stage),
-        yml_path
-    )
 
 
 def _validate_parsed(output_dir: pathlib.Path) -> bool:
