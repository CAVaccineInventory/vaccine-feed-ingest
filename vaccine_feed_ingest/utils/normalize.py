"""
Various tricks for matching source locations to product locations from VIAL
"""
import re
from typing import Optional, Tuple

import url_normalize
from vaccine_feed_ingest_schema.location import VaccineProvider

<<<<<<< HEAD
=======
# Add to this list in alphabetical order
VACCINE_PROVIDER_REGEXES = {
    VaccineProvider.ACME: [
        re.compile(r"ACME PHARMACY #(\d+)", re.I),
    ],
    VaccineProvider.ALBERTSONS: [
        re.compile(r"SAV-?ON PHARMACY #\s?(\d+)", re.I),
        re.compile(r"ALBERTSONS(?: MARKET)? PHARMACY #(\d+)", re.I),
    ],
    VaccineProvider.BIG_Y: [
        re.compile(r"BIG Y PHARMACY(?: #\d+ Rx)? #(\d+)", re.I),
    ],
    VaccineProvider.BROOKSHIRE: [
        re.compile(r"BROOKSHIRE PHARMACY #\d+ #(\d+)", re.I),
    ],
    VaccineProvider.COSTCO: [
        re.compile(r"COSTCO(?: MARKET)? PHARMACY #\s*(\d+)", re.I),
        re.compile(r"COSTCO WHOLESALE CORPORATION #(\d+)", re.I),
    ],
    VaccineProvider.CUB: [
        re.compile(r"CUB PHARMACY #\d+ #(\d+)", re.I),
    ],
    VaccineProvider.CVS: [
        re.compile(r"CVS\s(?:STORE)?(?:PHARMACY)?(?:, INC.?)?\s?#?(\d+)", re.I),
    ],
    VaccineProvider.DILLONS: [
        re.compile(r"DILLON\'S PHARMACY #(\d+)", re.I),
    ],
    VaccineProvider.DRUGCO: [
        re.compile(r"DRUGCO DISCOUNT PHARMACY #(\d+)", re.I),
    ],
    VaccineProvider.FAMILY_FARE: [
        re.compile(r"FAMILY\s+FARE\s+PHARMACY\s+#?\d+\s+#(\d+)", re.I),
    ],
    VaccineProvider.FOOD_CITY: [
        re.compile(r"FOOD CITY PHARMACY #\d+ #(\d+)", re.I),
    ],
    VaccineProvider.FOOD_LION: [
        re.compile(r"FOOD LION #(\d+)", re.I),
    ],
    VaccineProvider.FRED_MEYER: [
        re.compile(r"FRED MEYER(?: PHARMACY)? #(\d+)", re.I),
    ],
    VaccineProvider.FRYS: [
        re.compile(r"FRY\'S FOOD AND DRUG #(\d+)", re.I),
    ],
    VaccineProvider.GENOA: [
        re.compile(r"GENOA HEALTHCARE (\d+) \(", re.I),
        re.compile(r"GENOA HEALTHCARE LLC #(\d+)", re.I),
    ],
    VaccineProvider.GIANT: [
        re.compile(r"GIANT #(\d+)", re.I),
    ],
    VaccineProvider.GIANT_EAGLE: [
        re.compile(r"GIANT EAGLE PHARMACY #\d+ #G(\d+)", re.I),
    ],
    VaccineProvider.GIANT_FOOD: [
        re.compile(r"GIANT FOOD #(\d+)", re.I),
    ],
    VaccineProvider.HEB: [
        re.compile(r"H-E-B #(\d+)", re.I),
    ],
    VaccineProvider.HAGGEN: [
        re.compile(r"HAGGEN PHARMACY #(\d+)", re.I),
    ],
    VaccineProvider.HANNAFORD: [
        re.compile(r"HANNAFORD #(\d+)", re.I),
    ],
    VaccineProvider.HARMONS: [
        re.compile(r"HARMONS PHARMACY #(\d+)", re.I),
    ],
    VaccineProvider.HARPS: [
        re.compile(r"HARPS PHARMACY #(\d+)", re.I),
    ],
    VaccineProvider.HARRIS_TEETER: [
        re.compile(r"HARRIS TEETER PHARMACY #(\d+)", re.I),
    ],
    VaccineProvider.HARTIG: [
        re.compile(r"HARTIG DRUG CO #?\d+ #(\d+)", re.I),
    ],
    VaccineProvider.HOMELAND: [
        re.compile(r"HOMELAND PHARMACY #(\d+)", re.I),
    ],
    VaccineProvider.HY_VEE: [
        re.compile(r"HY-VEE INC. #(\d+)", re.I),
    ],
    VaccineProvider.KAISER_HEALTH_PLAN: [
        re.compile(r"KAISER HEALTH PLAN \w+(?: \w+)? PHY (\d+)", re.I),
    ],
    VaccineProvider.KAISER_PERMANENTE: [
        re.compile(r"KAISER PERMANENTE PHARMACY #(\d+)", re.I),
    ],
    VaccineProvider.KING_SOOPERS: [
        re.compile(r"KING SOOPERS PHARMACY #?(\d+)", re.I),
    ],
    VaccineProvider.KROGER: [
        re.compile(r"KROGER PHARMACY #?(\d+)", re.I),
    ],
    VaccineProvider.INGLES: [
        re.compile(r"INGLES PHARMACY #\d+ #(\d+)", re.I),
    ],
    VaccineProvider.PAVILIONS: [
        re.compile(r"PAVILIONS PHARMACY #(\d+)", re.I),
    ],
    VaccineProvider.RITE_AID: [
        re.compile(r"RITE AID PHARMACY (\d+)", re.I),
    ],
    VaccineProvider.SAMS: [
        re.compile(r"SAM'?S PHARMACY (?:10-|#\s*)(\d+)", re.I),
    ],
    VaccineProvider.SAFEWAY: [
        re.compile(r"Safeway (?:PHARMACY )?\s?#?(\d+)", re.I),
    ],
    VaccineProvider.VONS: [
        re.compile(r"VONS PHARMACY #(\d+)", re.I),
    ],
    VaccineProvider.WALGREENS: [
        re.compile(r"Walgreens (?:Specialty )?(?:Pharmacy )?#(\d+)", re.I),
    ],
    VaccineProvider.WALMART: [
        re.compile(r"WALMART PHARMACY 10-(\d+)", re.I),
        re.compile(r"WALMART (?:INC,|PHARMACY) #(\d+)", re.I),
    ],
}


>>>>>>> 83698479
def provider_id_from_name(
    name: str,
) -> Optional[Tuple[VaccineProvider, str]]:
    """Generate provider ids for retail pharmacies (riteaid:123)"""

    for vaccine_provider, regexes in VACCINE_PROVIDER_REGEXES.items():
        for regex in regexes:
            m = regex.search(name)
            if m:
                return vaccine_provider, str(int(m.group(1)))

    return None


ZIP_RE = re.compile(r"([0-9]{5})([0-9]{4})")


def normalize_zip(zipc: Optional[str]) -> Optional[str]:
    if zipc is not None:
        if ZIP_RE.match(zipc):
            zipc = ZIP_RE.sub(r"\1-\2", zipc)
        length = len(zipc)
        if length != 5 and length != 10:
            zipc = None

    return zipc


def normalize_url(url: Optional[str]) -> Optional[str]:
    if url is None:
        return url

    return url_normalize.url_normalize(url)<|MERGE_RESOLUTION|>--- conflicted
+++ resolved
@@ -7,8 +7,6 @@
 import url_normalize
 from vaccine_feed_ingest_schema.location import VaccineProvider
 
-<<<<<<< HEAD
-=======
 # Add to this list in alphabetical order
 VACCINE_PROVIDER_REGEXES = {
     VaccineProvider.ACME: [
@@ -135,7 +133,6 @@
 }
 
 
->>>>>>> 83698479
 def provider_id_from_name(
     name: str,
 ) -> Optional[Tuple[VaccineProvider, str]]:
