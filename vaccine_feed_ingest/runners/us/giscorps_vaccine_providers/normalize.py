--- conflicted
+++ resolved
@@ -7,11 +7,8 @@
 import sys
 from typing import List, Optional, OrderedDict
 
-<<<<<<< HEAD
 from opening_hours import OpeningHours
-=======
 import usaddress
->>>>>>> d67252b9
 from vaccine_feed_ingest_schema import location as schema
 
 from vaccine_feed_ingest.utils.log import getLogger
