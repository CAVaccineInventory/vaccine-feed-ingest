#!/usr/bin/env python

"""
Entry point for running vaccine feed runners
"""
import datetime
import logging
import os
import pathlib
from typing import Callable, Optional, Sequence

import click
import dotenv
import pathy

from . import vial
from .stages import common, ingest, load, site

# Configure logger
logging.basicConfig(
    level=logging.INFO,
    format="%(asctime)s %(levelname)s:%(name)s:%(message)s",
    datefmt="%m/%d/%Y %H:%M:%S",
)

# Collect locations that are within .6 degrees = 66.6 km = 41 mi
CANDIDATE_DEGREES_DISTANCE = 0.6


def _generate_run_timestamp() -> str:
    """Generate a timestam that will be recorded in the stage data output dirs"""
    return datetime.datetime.now().replace(microsecond=0).isoformat()


def _pathy_data_path(ctx, param, value):
    """Parameter callback for click to transform str into pathy local or GCS path."""
    try:
        return pathy.Pathy.fluid(value)
    except (TypeError, ValueError):
        raise click.BadParameter("Data path needs to be a local or GCS file path.")


# --- Common Click options --- #


def _output_dir_option() -> Callable:
    return click.option(
        "--output-dir",
        "output_dir",
        type=str,
        default=lambda: os.environ.get("OUTPUT_DIR", "out"),
        callback=_pathy_data_path,
    )


def _dry_run_option() -> Callable:
    return click.option("--dry-run/--no-dry-run", type=bool, default=False)


def _validate_option() -> Callable:
    return click.option(
        "--validate/--no-validate",
        type=bool,
        default=lambda: os.environ.get("ENABLE_VALIDATE", "true").lower() == "true",
    )


def _state_option() -> Callable:
    return click.option("--state", "state", type=str)


def _sites_argument() -> Callable:
    return click.argument("sites", nargs=-1, type=str)


@click.group()
def cli():
    """Run vaccine-feed-ingest commands"""
    dotenv.load_dotenv()


@cli.command()
@_state_option()
def available_sites(state: Optional[str]) -> None:
    """Print list of available sites, optionally filtered by state"""

    for site_dir in site.get_site_dirs_for_state(state):
        has_fetch = _compute_has_fetch(site_dir)
        has_parse = _compute_has_parse(site_dir)
        has_normalize = bool(
            site.find_executeable(site_dir, common.PipelineStage.NORMALIZE)
        )

        print(
            site_dir.relative_to(common.RUNNERS_DIR),
            "fetch" if has_fetch else "no-fetch",
            "parse" if has_parse else "no-parse",
            "normalize" if has_normalize else "no-normalize",
        )


def _compute_has_fetch(site_dir: pathlib.Path) -> bool:
<<<<<<< HEAD
    exec_path, _ = ingest.resolve_executable(
        site_dir, common.PipelineStage.FETCH
    )
=======
    exec_path, _ = site.resolve_executable(site_dir, common.PipelineStage.FETCH)
>>>>>>> 2b6f3dfc
    return bool(exec_path)


def _compute_has_parse(site_dir: pathlib.Path) -> bool:
<<<<<<< HEAD
    exec_path, _ = ingest.resolve_executable(
        site_dir, common.PipelineStage.PARSE
    )
=======
    exec_path, _ = site.resolve_executable(site_dir, common.PipelineStage.PARSE)
>>>>>>> 2b6f3dfc
    return bool(exec_path)


@cli.command()
@_state_option()
@_output_dir_option()
@_dry_run_option()
@_sites_argument()
def fetch(
    state: Optional[str],
    output_dir: pathlib.Path,
    dry_run: bool,
    sites: Optional[Sequence[str]],
) -> None:
    """Run fetch process for specified sites."""
    timestamp = _generate_run_timestamp()
    site_dirs = site.get_site_dirs(state, sites)

    for site_dir in site_dirs:
        ingest.run_fetch(site_dir, output_dir, timestamp, dry_run)


@cli.command()
@_state_option()
@_output_dir_option()
@_validate_option()
@_dry_run_option()
@_sites_argument()
def parse(
    state: Optional[str],
    output_dir: pathlib.Path,
    validate: bool,
    dry_run: bool,
    sites: Optional[Sequence[str]],
) -> None:
    """Run parse process for specified sites."""
    timestamp = _generate_run_timestamp()
    site_dirs = site.get_site_dirs(state, sites)

    for site_dir in site_dirs:
        ingest.run_parse(site_dir, output_dir, timestamp, validate, dry_run)


@cli.command()
@_state_option()
@_output_dir_option()
@_validate_option()
@_dry_run_option()
@_sites_argument()
def normalize(
    state: Optional[str],
    output_dir: pathlib.Path,
    validate: bool,
    dry_run: bool,
    sites: Optional[Sequence[str]],
) -> None:
    """Run normalize process for specified sites."""
    timestamp = _generate_run_timestamp()
    site_dirs = site.get_site_dirs(state, sites)

    for site_dir in site_dirs:
        ingest.run_normalize(site_dir, output_dir, timestamp, validate, dry_run)


@cli.command()
@_state_option()
@_validate_option()
@_output_dir_option()
@_sites_argument()
def all_stages(
    state: Optional[str],
    validate: bool,
    output_dir: pathlib.Path,
    sites: Optional[Sequence[str]],
) -> None:
    """Run all stages in succession for specified sites."""
    timestamp = _generate_run_timestamp()
    site_dirs = site.get_site_dirs(state, sites)

    for site_dir in site_dirs:
        fetch_success = ingest.run_fetch(site_dir, output_dir, timestamp)

        if not fetch_success:
            continue

        parse_success = ingest.run_parse(site_dir, output_dir, timestamp, validate)

        if not parse_success:
            continue

        ingest.run_normalize(site_dir, output_dir, timestamp, validate)


@cli.command()
@click.option(
    "--vial-server",
    "vial_server",
    type=str,
    default=lambda: os.environ.get(
        "VIAL_SERVER", "https://vial-staging.calltheshots.us"
    ),
)
@click.option(
    "--vial-apikey",
    "vial_apikey",
    type=str,
    default=lambda: os.environ.get("VIAL_APIKEY", ""),
)
@_state_option()
@_output_dir_option()
@_dry_run_option()
@_sites_argument()
@click.option(
    "--match/--no-match",
    "enable_match",
    type=bool,
    default=lambda: os.environ.get("ENABLE_MATCH", "true").lower() == "true",
)
@click.option(
    "--create/--no-create",
    "enable_create",
    type=bool,
    default=lambda: os.environ.get("ENABLE_CREATE", "false").lower() == "true",
)
@click.option(
    "--candidate-distance",
    "candidate_distance",
    type=float,
    default=CANDIDATE_DEGREES_DISTANCE,
)
def load_to_vial(
    vial_server: str,
    vial_apikey: str,
    state: Optional[str],
    output_dir: pathlib.Path,
    dry_run: bool,
    sites: Optional[Sequence[str]],
    enable_match: bool,
    enable_create: bool,
    candidate_distance: float,
) -> None:
    """Load specified sites to vial server."""
    site_dirs = site.get_site_dirs(state, sites)

    with vial.vial_client(vial_server, vial_apikey) as vial_http:
        import_run_id = vial.start_import_run(vial_http)

        if enable_match or enable_create:
            locations = vial.retrieve_existing_locations_as_index(vial_http)

        for site_dir in site_dirs:
            imported_locations = load.run_load_to_vial(
                vial_http,
                site_dir,
                output_dir,
                import_run_id,
                locations,
                enable_match=enable_match,
                enable_create=enable_create,
                candidate_distance=candidate_distance,
                dry_run=dry_run,
            )

            # If data was loaded then refresh existing locations
            if locations is not None and imported_locations:
                source_ids = [
                    loc.source_uid
                    for loc in imported_locations
                    if loc.match and loc.match.action == "new"
                ]

                if source_ids:
                    vial.update_existing_locations(vial_http, locations, source_ids)


@cli.command()
def version() -> None:
    """Get the library version."""
    click.echo(click.style("0.1.0", bold=True))


if __name__ == "__main__":
    cli()<|MERGE_RESOLUTION|>--- conflicted
+++ resolved
@@ -100,24 +100,12 @@
 
 
 def _compute_has_fetch(site_dir: pathlib.Path) -> bool:
-<<<<<<< HEAD
-    exec_path, _ = ingest.resolve_executable(
-        site_dir, common.PipelineStage.FETCH
-    )
-=======
     exec_path, _ = site.resolve_executable(site_dir, common.PipelineStage.FETCH)
->>>>>>> 2b6f3dfc
     return bool(exec_path)
 
 
 def _compute_has_parse(site_dir: pathlib.Path) -> bool:
-<<<<<<< HEAD
-    exec_path, _ = ingest.resolve_executable(
-        site_dir, common.PipelineStage.PARSE
-    )
-=======
     exec_path, _ = site.resolve_executable(site_dir, common.PipelineStage.PARSE)
->>>>>>> 2b6f3dfc
     return bool(exec_path)
 
 
